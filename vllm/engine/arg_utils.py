--- conflicted
+++ resolved
@@ -668,7 +668,7 @@
             **structured_outputs_kwargs["reasoning_parser"],
         )
         # Deprecated guided decoding arguments
-        for arg, type in [
+        for arg, arg_type in [
             ("--guided-decoding-backend", str),
             ("--guided-decoding-disable-fallback", bool),
             ("--guided-decoding-disable-any-whitespace", bool),
@@ -676,7 +676,7 @@
         ]:
             structured_outputs_group.add_argument(
                 arg,
-                type=type,
+                type=arg_type,
                 help=(f"[DEPRECATED] {arg} will be removed in v0.12.0."),
                 deprecated=True,
             )
@@ -1221,27 +1221,7 @@
         """
         current_platform.pre_register_and_update()
 
-<<<<<<< HEAD
-        device_config = DeviceConfig(
-            device=cast(Device, current_platform.device_type))
-
-        (self.model, self.tokenizer,
-         self.speculative_config) = maybe_override_with_speculators(
-             model=self.model,
-             tokenizer=self.tokenizer,
-             revision=self.revision,
-             trust_remote_code=self.trust_remote_code,
-             vllm_speculative_config=self.speculative_config,
-             load_format=self.load_format,
-             download_dir=self.download_dir,
-         )
-=======
         device_config = DeviceConfig(device=cast(Device, current_platform.device_type))
-
->>>>>>> 43c146ca
-        model_config = self.create_model_config()
-        self.model = model_config.model
-        self.tokenizer = model_config.tokenizer
 
         (self.model, self.tokenizer, self.speculative_config) = (
             maybe_override_with_speculators(
@@ -1250,8 +1230,11 @@
                 revision=self.revision,
                 trust_remote_code=self.trust_remote_code,
                 vllm_speculative_config=self.speculative_config,
-            )
-        )
+                load_format=self.load_format,
+                download_dir=self.download_dir,
+            )
+        )
+        model_config = self.create_model_config()
 
         # * If VLLM_USE_V1 is unset, we enable V1 for "supported features"
         #   and fall back to V0 for experimental or unsupported features.
